--- conflicted
+++ resolved
@@ -190,9 +190,7 @@
 )
 
 var (
-<<<<<<< HEAD
+
+	// TimeLocation default timezone
 	TimeLocation, _ = time.LoadLocation("Africa/Nairobi")
-=======
-	timeLocation, _ = time.LoadLocation("Africa/Nairobi")
->>>>>>> 0ce0138f
 )